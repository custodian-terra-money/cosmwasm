--- conflicted
+++ resolved
@@ -942,11 +942,7 @@
 
 [[package]]
 name = "staking"
-<<<<<<< HEAD
 version = "0.0.0"
-=======
-version = "0.12.2"
->>>>>>> a50db2d3
 dependencies = [
  "cosmwasm-schema",
  "cosmwasm-std",
