#![cfg(any(feature = "singlepass", feature = "default-singlepass"))]
use wasmer_middleware_common::metering;
use wasmer_runtime_core::{
    backend::Compiler,
    codegen::{MiddlewareChain, StreamingCompiler},
    compile_with,
    module::Module,
    vm::Ctx,
};
use wasmer_singlepass_backend::ModuleCodeGenerator as SinglePassMCG;

use crate::errors::VmResult;
use crate::middleware::DeterministicMiddleware;

/// In Wasmer, the gas limit is set on modules during compilation and is included in the cached modules.
/// This causes issues when trying to instantiate the same compiled module with a different gas limit.
/// A fix for this is proposed here: https://github.com/wasmerio/wasmer/pull/996.
///
/// To work around this limitation, we set the gas limit of all Wasmer instances to this very high value,
/// assuming users won't request more than this amount of gas. In order to set the real gas limit, we pretend
/// to consume the difference between the two in `set_gas_limit` ("points used" in the metering middleware).
/// Since we observed overflow behaviour in the points used, we ensure both MAX_GAS_LIMIT and points used stay
/// far below u64::MAX.
const MAX_GAS_LIMIT: u64 = u64::MAX / 2;

pub fn compile(code: &[u8]) -> VmResult<Module> {
    let module = compile_with(code, compiler().as_ref())?;
    Ok(module)
}

pub fn compiler() -> Box<dyn Compiler> {
    let c: StreamingCompiler<SinglePassMCG, _, _, _, _> = StreamingCompiler::new(move || {
        let mut chain = MiddlewareChain::new();
        chain.push(DeterministicMiddleware::new());
        chain.push(metering::Metering::new(MAX_GAS_LIMIT));
        chain
    });
    Box::new(c)
}

pub fn backend() -> &'static str {
    "singlepass"
}

<<<<<<< HEAD
/// Set the amount of gas units that can be used in the instance.
pub fn set_gas_limit(instance: &mut WasmerInstance, limit: u64) {
    if limit > MAX_GAS_LIMIT {
        panic!(
            "Attempted to set gas limit larger than max gas limit (got: {}; maximum: {}).",
            limit, MAX_GAS_LIMIT
        );
    } else {
        let used = MAX_GAS_LIMIT - limit;
        metering::set_points_used(instance, used);
    }
}

/// Get how many more gas units can be used in the instance.
pub fn get_gas_left(instance: &WasmerInstance) -> u64 {
    let used = metering::get_points_used(instance);
    // when running out of gas, get_points_used can exceed MAX_GAS_LIMIT
    MAX_GAS_LIMIT.saturating_sub(used)
}

#[cfg(test)]
mod test {
    use super::*;
    use wabt::wat2wasm;
    use wasmer_runtime_core::imports;

    fn instantiate(code: &[u8]) -> WasmerInstance {
        let module = compile(code).unwrap();
        let import_obj = imports! { "env" => {}, };
        module.instantiate(&import_obj).unwrap()
    }

    #[test]
    fn get_gas_left_defaults_to_constant() {
        let wasm = wat2wasm("(module)").unwrap();
        let instance = instantiate(&wasm);
        let gas_left = get_gas_left(&instance);
        assert_eq!(gas_left, MAX_GAS_LIMIT);
    }

    #[test]
    fn set_gas_limit_works() {
        let wasm = wat2wasm("(module)").unwrap();
        let mut instance = instantiate(&wasm);

        let limit = 3456789;
        set_gas_limit(&mut instance, limit);
        assert_eq!(get_gas_left(&instance), limit);

        let limit = 1;
        set_gas_limit(&mut instance, limit);
        assert_eq!(get_gas_left(&instance), limit);

        let limit = 0;
        set_gas_limit(&mut instance, limit);
        assert_eq!(get_gas_left(&instance), limit);

        let limit = MAX_GAS_LIMIT;
        set_gas_limit(&mut instance, limit);
        assert_eq!(get_gas_left(&instance), limit);
    }

    #[test]
    #[should_panic(
        expected = "Attempted to set gas limit larger than max gas limit (got: 9223372036854775808; maximum: 9223372036854775807)."
    )]
    fn set_gas_limit_panic_for_values_too_large() {
        let wasm = wat2wasm("(module)").unwrap();
        let mut instance = instantiate(&wasm);

        let limit = MAX_GAS_LIMIT + 1;
        set_gas_limit(&mut instance, limit);
    }
=======
/// Set the amount of gas units that can be used in the context.
pub fn set_gas_limit(ctx: &mut Ctx, limit: u64) {
    let used = GAS_LIMIT.saturating_sub(limit);
    metering::set_points_used_ctx(ctx, used)
}

/// Get how many more gas units can be used in the context.
pub fn get_gas_left(ctx: &Ctx) -> u64 {
    let used = metering::get_points_used_ctx(ctx);
    // when running out of gas, get_points_used_ctx can exceed GAS_LIMIT
    GAS_LIMIT.saturating_sub(used)
>>>>>>> 5ca1da3c
}<|MERGE_RESOLUTION|>--- conflicted
+++ resolved
@@ -42,9 +42,8 @@
     "singlepass"
 }
 
-<<<<<<< HEAD
-/// Set the amount of gas units that can be used in the instance.
-pub fn set_gas_limit(instance: &mut WasmerInstance, limit: u64) {
+/// Set the amount of gas units that can be used in the context.
+pub fn set_gas_limit(ctx: &mut Ctx, limit: u64) {
     if limit > MAX_GAS_LIMIT {
         panic!(
             "Attempted to set gas limit larger than max gas limit (got: {}; maximum: {}).",
@@ -52,13 +51,13 @@
         );
     } else {
         let used = MAX_GAS_LIMIT - limit;
-        metering::set_points_used(instance, used);
+        metering::set_points_used_ctx(ctx, used);
     }
 }
 
-/// Get how many more gas units can be used in the instance.
-pub fn get_gas_left(instance: &WasmerInstance) -> u64 {
-    let used = metering::get_points_used(instance);
+/// Get how many more gas units can be used in the context.
+pub fn get_gas_left(ctx: &Ctx) -> u64 {
+    let used = metering::get_points_used_ctx(ctx);
     // when running out of gas, get_points_used can exceed MAX_GAS_LIMIT
     MAX_GAS_LIMIT.saturating_sub(used)
 }
@@ -67,7 +66,7 @@
 mod test {
     use super::*;
     use wabt::wat2wasm;
-    use wasmer_runtime_core::imports;
+    use wasmer_runtime_core::{imports, Instance as WasmerInstance};
 
     fn instantiate(code: &[u8]) -> WasmerInstance {
         let module = compile(code).unwrap();
@@ -79,7 +78,7 @@
     fn get_gas_left_defaults_to_constant() {
         let wasm = wat2wasm("(module)").unwrap();
         let instance = instantiate(&wasm);
-        let gas_left = get_gas_left(&instance);
+        let gas_left = get_gas_left(instance.context());
         assert_eq!(gas_left, MAX_GAS_LIMIT);
     }
 
@@ -89,20 +88,20 @@
         let mut instance = instantiate(&wasm);
 
         let limit = 3456789;
-        set_gas_limit(&mut instance, limit);
-        assert_eq!(get_gas_left(&instance), limit);
+        set_gas_limit(instance.context_mut(), limit);
+        assert_eq!(get_gas_left(instance.context()), limit);
 
         let limit = 1;
-        set_gas_limit(&mut instance, limit);
-        assert_eq!(get_gas_left(&instance), limit);
+        set_gas_limit(instance.context_mut(), limit);
+        assert_eq!(get_gas_left(instance.context()), limit);
 
         let limit = 0;
-        set_gas_limit(&mut instance, limit);
-        assert_eq!(get_gas_left(&instance), limit);
+        set_gas_limit(instance.context_mut(), limit);
+        assert_eq!(get_gas_left(instance.context()), limit);
 
         let limit = MAX_GAS_LIMIT;
-        set_gas_limit(&mut instance, limit);
-        assert_eq!(get_gas_left(&instance), limit);
+        set_gas_limit(instance.context_mut(), limit);
+        assert_eq!(get_gas_left(instance.context()), limit);
     }
 
     #[test]
@@ -114,19 +113,6 @@
         let mut instance = instantiate(&wasm);
 
         let limit = MAX_GAS_LIMIT + 1;
-        set_gas_limit(&mut instance, limit);
+        set_gas_limit(instance.context_mut(), limit);
     }
-=======
-/// Set the amount of gas units that can be used in the context.
-pub fn set_gas_limit(ctx: &mut Ctx, limit: u64) {
-    let used = GAS_LIMIT.saturating_sub(limit);
-    metering::set_points_used_ctx(ctx, used)
-}
-
-/// Get how many more gas units can be used in the context.
-pub fn get_gas_left(ctx: &Ctx) -> u64 {
-    let used = metering::get_points_used_ctx(ctx);
-    // when running out of gas, get_points_used_ctx can exceed GAS_LIMIT
-    GAS_LIMIT.saturating_sub(used)
->>>>>>> 5ca1da3c
 }